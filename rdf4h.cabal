name:            rdf4h
version:         3.1.1
synopsis:        A library for RDF processing in Haskell
description:
  'RDF for Haskell' is a library for working with RDF in Haskell.
  At present it includes parsers and serializers for RDF in the N-Triples
  and Turtle, and parsing support for RDF/XML. It provides abilities such as querying
  for triples  containing a particular subject, predicate, or object, or
  selecting triples that satisfy an arbitrary predicate function.

author:          Rob Stewart, Pierre Le Marre, Slava Kravchenko, Calvin Smith
copyright:       (c) Rob Stewart, Pierre Le Marre, Slava Kravchenko, Calvin Smith
maintainer:      Rob Stewart <robstewart57@gmail.com>
homepage:        https://github.com/robstewart57/rdf4h
bug-reports:     https://github.com/robstewart57/rdf4h/issues
license:         BSD3
license-file:    LICENSE.txt
cabal-version:   >= 1.8
build-type:      Simple
category:        RDF
stability:       Experimental
tested-with:     GHC==7.10.2, GHC==8.0.2
extra-tmp-files: test
extra-source-files: examples/ParseURLs.hs
                  , examples/ESWC.hs

library
  exposed-modules: Data.RDF
                 , Data.RDF.IRI
                 , Data.RDF.Namespace
                 , Data.RDF.Types
                 , Data.RDF.Query
                 , Data.RDF.Graph.AdjHashMap
                 , Data.RDF.Graph.TList
                 , Text.RDF.RDF4H.TurtleParser
                 , Text.RDF.RDF4H.TurtleSerializer
                 , Text.RDF.RDF4H.NTriplesParser
                 , Text.RDF.RDF4H.NTriplesSerializer
                 , Text.RDF.RDF4H.XmlParser
                 , Text.RDF.RDF4H.XmlParserXmlbf
                 , Text.RDF.RDF4H.ParserUtils
  build-depends:   attoparsec
                 , base >= 4.8.0.0
                 , bytestring
                 , filepath
                 , containers
                 , parsec >= 3
                 , HTTP >= 4000.0.0
                 , hxt >= 9.3.1.2
                 , text >= 1.2.1.0
                 , unordered-containers
                 , hashable
                 , deepseq
                 , binary
                 , hgal
                 , parsers
                 , mtl
                 , network-uri >= 2.6
<<<<<<< HEAD
                 , xmlbf >= 0.4.2
                 , xmlbf-xeno
=======
                 , lifted-base
                 , http-conduit
>>>>>>> e3cafe67
  if impl(ghc < 7.6)
    build-depends: ghc-prim
  if !impl(ghc >= 8.0)
    build-depends: semigroups == 0.18.*

  hs-source-dirs:  src
  ghc-options:     -Wall -funbox-strict-fields

executable rdf4h
  main-is:         src/Rdf4hParseMain.hs
  build-depends:   base >= 4.8.0.0 && < 6
                 , rdf4h
                 , containers
                 , text >= 1.2.1.0

  if impl(ghc < 7.6)
    build-depends: ghc-prim

  ghc-options:   -Wall -funbox-strict-fields

test-suite test-rdf4h
  type:          exitcode-stdio-1.0
  main-is:       Test.hs
  other-modules: Data.RDF.PropertyTests
                 Data.RDF.GraphImplTests
                 Data.RDF.IRITests
                 Text.RDF.RDF4H.TurtleParser_ConformanceTest
                 Text.RDF.RDF4H.XmlParser_Test
                 W3C.Manifest
                 W3C.NTripleTest
                 W3C.RdfXmlTest
                 W3C.W3CAssertions
  ghc-options:   -Wall -fno-warn-orphans -funbox-strict-fields
  build-depends: base >= 4.8.0.0 && < 6
               , rdf4h
               , tasty
               , tasty-hunit
               , tasty-quickcheck
               , QuickCheck >= 1.2.0.0
               , HUnit >= 1.2.2.1
               , containers
               , text >= 1.2.1.0
               , filepath
               , directory
               , safe

  if impl(ghc < 7.6)
    build-depends: ghc-prim

  other-modules: W3C.TurtleTest
  hs-source-dirs: testsuite/tests

benchmark rdf4h-bench
  type:             exitcode-stdio-1.0
  hs-source-dirs:   bench
  main-is:          MainCriterion.hs
  build-depends:    base >= 4.8.0.0,
                    deepseq,
                    criterion,
                    rdf4h,
                    text >= 1.2.1.0
  ghc-options:      -Wall

source-repository head
  type:     git
  location: https://github.com/robstewart57/rdf4h.git<|MERGE_RESOLUTION|>--- conflicted
+++ resolved
@@ -56,13 +56,10 @@
                  , parsers
                  , mtl
                  , network-uri >= 2.6
-<<<<<<< HEAD
                  , xmlbf >= 0.4.2
                  , xmlbf-xeno
-=======
                  , lifted-base
                  , http-conduit
->>>>>>> e3cafe67
   if impl(ghc < 7.6)
     build-depends: ghc-prim
   if !impl(ghc >= 8.0)

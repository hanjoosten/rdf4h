module Data.RDF.GraphTestUtils where

import Control.Applicative ((<$>))
import Data.ByteString (pack)
import qualified Data.ByteString.Char8 as C
import Data.Knob
import Data.RDF.Types
import Data.RDF.Query
import Data.RDF.Namespace
import Text.RDF.RDF4H.NTriplesSerializer
import qualified Data.Text as T
import Test.QuickCheck
import Data.List
import qualified Data.Set as Set
import qualified Data.Map as Map
import Control.Monad
import System.IO.Unsafe(unsafePerformIO)
import System.IO

import Test.Framework (Test,TestName,testGroup)
import Test.Framework.Providers.QuickCheck2 (testProperty)
import Test.QuickCheck.Monadic (assert, monadicIO,run)

----------------------------------------------------
--  property based quick check test cases         --
----------------------------------------------------

graphTests :: forall rdf. (Arbitrary rdf, RDF rdf, Show rdf)
           => TestName -> (rdf -> Triples) -> rdf -> (Triples -> Maybe BaseUrl -> PrefixMappings -> rdf) -> [Test]
graphTests testGroupName _triplesOf _empty _mkRdf = [ testGroup testGroupName
            [ testProperty "empty"                      (p_empty _triplesOf _empty)
            , testProperty "mkRdf_triplesOf"            (p_mkRdf_triplesOf _triplesOf _mkRdf)
            , testProperty "mkRdf_no_dupes"             (p_mkRdf_no_dupes _triplesOf _mkRdf)
            , testProperty "query_match_none"           (p_query_match_none _mkRdf)
            , testProperty "query_matched_spo"          (p_query_matched_spo _triplesOf)
            , testProperty "query_matched_spo_no_dupes" (p_query_matched_spo_no_dupes _triplesOf _mkRdf)
            , testProperty "query_unmatched_spo"        (p_query_unmatched_spo _triplesOf)
            , testProperty "query_match_s"              (p_query_match_s _triplesOf)
            , testProperty "query_match_p"              (p_query_match_p _triplesOf)
            , testProperty "query_match_o"              (p_query_match_o _triplesOf)
            , testProperty "query_match_sp"             (p_query_match_sp _triplesOf)
            , testProperty "query_match_so"             (p_query_match_so _triplesOf)
            , testProperty "query_match_po"             (p_query_match_po _triplesOf)
            , testProperty "match_none"                 (p_select_match_none _triplesOf)
            , testProperty "select_match_s"             (p_select_match_s _triplesOf)
            , testProperty "select_match_p"             (p_select_match_p _triplesOf)
            , testProperty "select_match_o"             (p_select_match_o _triplesOf)
            , testProperty "select_match_sp"            (p_select_match_sp _triplesOf)
            , testProperty "select_match_so"            (p_select_match_so _triplesOf)
            , testProperty "select_match_po"            (p_select_match_po _triplesOf)
            , testProperty "select_match_spo"           (p_select_match_spo _triplesOf)
            , testProperty "reversed RDF handle write"  (p_reverseRdfTest _mkRdf)
            ]
        ]


instance Arbitrary BaseUrl where
  arbitrary = oneof $ map (return . BaseUrl . T.pack) ["http://example.com/a", "http://asdf.org/b"]
  --coarbitrary = undefined

instance Arbitrary PrefixMappings where
  arbitrary = oneof [return $ PrefixMappings Map.empty, return $ PrefixMappings $
                          Map.fromAscList [(T.pack "eg1", T.pack "http://example.com/1"),
                                        (T.pack "eg2", T.pack "http://example.com/2")]]
  --coarbitrary = undefined

-- Test stubs, which just require the appropriate RDF impl function
-- passed in to determine the implementation to be tested.

-- empty RDF should have no triples
p_empty :: RDF rdf => (rdf -> Triples) -> rdf -> Bool
p_empty _triplesOf _empty = _triplesOf _empty == []

-- triplesOf any RDF should return unique triples used to create it
p_mkRdf_triplesOf :: RDF rdf => (rdf -> Triples) -> (Triples -> Maybe BaseUrl -> PrefixMappings -> rdf) -> Triples -> Maybe BaseUrl -> PrefixMappings -> Bool
p_mkRdf_triplesOf _triplesOf _mkRdf ts bUrl pms =
  uordered (_triplesOf (_mkRdf ts bUrl pms)) == uordered ts

-- duplicate input triples should not be returned
p_mkRdf_no_dupes :: RDF rdf => (rdf -> Triples) -> (Triples -> Maybe BaseUrl -> PrefixMappings -> rdf) -> Triples -> Maybe BaseUrl -> PrefixMappings -> Bool
p_mkRdf_no_dupes _triplesOf _mkRdf ts bUrl pms =
  null ts || (sort result == uordered ts)
   where
    tsWithDupe = head ts : ts
    result = _triplesOf $ _mkRdf tsWithDupe bUrl pms

-- query with all 3 wildcards should yield all triples in RDF
p_query_match_none :: RDF rdf => (Triples -> Maybe BaseUrl -> PrefixMappings -> rdf) -> Triples -> Maybe BaseUrl -> PrefixMappings -> Bool
p_query_match_none  _mkRdf ts bUrl pms = uordered ts == uordered result
  where
    result = query (_mkRdf ts bUrl pms) Nothing Nothing Nothing

-- query with no wildcard and a triple in the RDF should yield
-- a singleton list with just the triple.
p_query_matched_spo :: RDF rdf => (rdf -> Triples) -> rdf -> Property
p_query_matched_spo _triplesOf rdf =
  classify (null ts) "trivial" $
    forAll (tripleFromGen _triplesOf rdf) f
  where
    ts = _triplesOf rdf
    f t = case t of
            Nothing   ->  True
            (Just t') ->  [t'] == queryT rdf t'

-- query as in p_query_matched_spo after duplicating a triple in the
-- RDF, so that we can verify that the results just have 1, even
-- if the RDF itself doesn't ensure that there are no dupes internally.
p_query_matched_spo_no_dupes :: RDF rdf => (rdf -> Triples) -> (Triples -> Maybe BaseUrl -> PrefixMappings -> rdf) -> rdf -> Property
p_query_matched_spo_no_dupes _triplesOf _mkRdf rdf =
  classify (null ts) "trivial" $
    forAll (tripleFromGen _triplesOf rdf) f
  where
    ts = _triplesOf rdf
    f t = case t of
            Nothing   -> True
            Just t'   -> [t'] == queryT (mkRdfWithDupe _triplesOf _mkRdf rdf t') t'

-- query with no wildcard and a triple no in the RDF should yield []
p_query_unmatched_spo :: RDF rdf => (rdf -> Triples) -> rdf -> Triple -> Property
p_query_unmatched_spo _triplesOf rdf t =
  classify (t `elem` ts) "ignored" $
    notElem t ts ==> [] == queryT rdf t
  where
    ts = _triplesOf rdf

-- query with fixed subject and wildcards for pred and obj should yield
-- a list with all triples having subject, and RDF minus result triples
-- should yield all triple with unequal subjects.
p_query_match_s :: RDF rdf => (rdf -> Triples) -> rdf -> Property
p_query_match_s = mk_query_match_fn sameSubj f
  where f t = (Just (subjectOf t), Nothing, Nothing)

-- query w/ fixed predicate and wildcards for subj and obj should yield
-- a list with all triples having predicate, and RDFgraph minus result triples
-- should yield all triple with unequal predicates.
p_query_match_p :: RDF rdf => (rdf -> Triples) -> rdf -> Property
p_query_match_p = mk_query_match_fn samePred f
  where f t = (Nothing, Just (predicateOf t), Nothing)

-- likewise for fixed subject and predicate with object wildcard
p_query_match_o :: RDF rdf => (rdf -> Triples) -> rdf -> Property
p_query_match_o = mk_query_match_fn sameObj f
  where f t = (Nothing, Nothing, Just (objectOf t))

-- verify likewise for fixed subject and predicate with wildcard object
p_query_match_sp :: RDF rdf => (rdf -> Triples) -> rdf -> Property
p_query_match_sp = mk_query_match_fn same f
  where same t1 t2 = sameSubj t1 t2 && samePred t1 t2
        f t = (Just $ subjectOf t, Just $ predicateOf t, Nothing)

-- fixed subject and object with wildcard predicate
p_query_match_so :: RDF rdf => (rdf -> Triples) -> rdf -> Property
p_query_match_so = mk_query_match_fn same f
  where same t1 t2 = sameSubj t1 t2 && sameObj t1 t2
        f t = (Just $ subjectOf t, Nothing, Just $ objectOf t)

-- fixed predicate and object with wildcard subject
p_query_match_po :: RDF rdf => (rdf -> Triples) -> rdf -> Property
p_query_match_po = mk_query_match_fn same f
  where same t1 t2 = samePred t1 t2 && sameObj t1 t2
        f t = (Nothing, Just $ predicateOf t, Just $ objectOf t)

mk_query_match_fn :: RDF rdf => (Triple -> Triple -> Bool)
  -> (Triple -> (Maybe Node, Maybe Node, Maybe Node))
  -> (rdf -> Triples) -> rdf -> Property
mk_query_match_fn tripleCompareFn  mkPatternFn _triplesOf rdf =
  forAll (tripleFromGen _triplesOf rdf) f
  where
    f :: Maybe Triple -> Bool
    f Nothing   = True
    f (Just t)  =
      let
        all_ts = _triplesOf rdf
        all_ts_sorted = uordered all_ts
        results = uordered $ queryC rdf (mkPatternFn t)
        notResults = ldiff all_ts_sorted results
      in
        all (tripleCompareFn t) results &&
        all (not . tripleCompareFn t) notResults

p_select_match_none :: RDF rdf => (rdf -> Triples) -> rdf -> Bool
p_select_match_none _triplesOf_not_used rdf = sort ts1 == sort ts2
    where
      ts1 = select rdf Nothing Nothing Nothing
      ts2 = (nub . triplesOf) rdf

p_select_match_s :: RDF rdf => (rdf -> Triples) -> rdf -> Property
p_select_match_s =
  p_select_match_fn same mkPattern
  where
    same = equivNode (==) subjectOf
    mkPattern t = (Just (\n -> n == subjectOf t), Nothing, Nothing)

p_select_match_p :: RDF rdf => (rdf -> Triples) -> rdf -> Property
p_select_match_p =
  p_select_match_fn same mkPattern
  where
    same = equivNode equiv predicateOf
    equiv (UNode u1) (UNode u2) = T.last u1 == T.last u2
    equiv _          _          = error "GraphTestUtils.p_select_match_p.equiv"
    mkPattern t = (Nothing, Just (\n -> lastChar n == lastChar (predicateOf t)) , Nothing)
    lastChar (UNode uri) = T.last uri
    lastChar _           = error "GraphTestUtils.p_select_match_p.lastChar"


p_select_match_o :: RDF rdf => (rdf -> Triples) -> rdf -> Property
p_select_match_o =
  p_select_match_fn same mkPattern
  where
    same = equivNode (/=) objectOf
    mkPattern t = (Nothing, Nothing, Just (\n -> n /= objectOf t))

p_select_match_sp :: RDF rdf => (rdf -> Triples) -> rdf -> Property
p_select_match_sp =
  p_select_match_fn same mkPattern
  where
    same t1 t2 = subjectOf t1 == subjectOf t2 && predicateOf t1 /= predicateOf t2
    mkPattern t = (Just (\n -> n == subjectOf t), Just (\n -> n /= predicateOf t), Nothing)

p_select_match_so :: RDF rdf => (rdf -> Triples) -> rdf -> Property
p_select_match_so =
  p_select_match_fn same mkPattern
  where
    same t1 t2 = subjectOf t1 /= subjectOf t2 && objectOf t1 == objectOf t2
    mkPattern t = (Just (\n -> n /= subjectOf t), Nothing, Just (\n -> n == objectOf t))

p_select_match_po :: RDF rdf => (rdf -> Triples) -> rdf -> Property
p_select_match_po =
  p_select_match_fn same mkPattern
  where
    same t1 t2 = predicateOf t1 == predicateOf t2 && objectOf t1 == objectOf t2
    mkPattern t = (Nothing, Just (\n -> n == predicateOf t), Just (\n -> n == objectOf t))

p_select_match_spo :: RDF rdf => (rdf -> Triples) -> rdf -> Property
p_select_match_spo =
  p_select_match_fn same mkPattern
  where
    same t1 t2 = subjectOf t1 == subjectOf t2 && predicateOf t1 == predicateOf t2 &&
                 objectOf t1 /= objectOf t2
    mkPattern t = (Just (\n -> n == subjectOf t),
                   Just (\n -> n == predicateOf t),
                   Just (\n -> n /= objectOf t))

equivNode :: (Node -> Node -> Bool) -> (Triple -> Node) -> Triple -> Triple -> Bool
equivNode eqFn exFn t1 t2 = exFn t1 `eqFn` exFn t2

p_select_match_fn :: RDF rdf => (Triple -> Triple -> Bool)
  -> (Triple -> (NodeSelector, NodeSelector, NodeSelector))
  -> (rdf -> Triples) -> rdf -> Property
p_select_match_fn tripleCompareFn mkPatternFn _triplesOf rdf =
  forAll (tripleFromGen _triplesOf rdf) f
  where
    f :: Maybe Triple -> Bool
    f Nothing = True
    f (Just t) =
      let
        all_ts = triplesOf rdf
        all_ts_sorted = uordered all_ts
        results = uordered $ selectC rdf (mkPatternFn t)
        notResults = ldiff all_ts_sorted results
      in
        all (tripleCompareFn t) results &&
        all (not . tripleCompareFn t) notResults

mkRdfWithDupe :: RDF rdf => (rdf -> Triples) -> (Triples -> Maybe BaseUrl -> PrefixMappings -> rdf) -> rdf -> Triple -> rdf
mkRdfWithDupe _triplesOf _mkRdf rdf t = _mkRdf ts (baseUrl rdf) (prefixMappings rdf)
  where ts = t : _triplesOf rdf


-- Utility functions and test data ... --

-- a curried version of query that delegates to the actual query after unpacking
-- curried maybe node pattern.
queryC :: RDF rdf => rdf -> (Maybe Node, Maybe Node, Maybe Node) -> Triples
queryC rdf (s, p, o) = query rdf s p o

selectC :: RDF rdf => rdf -> (NodeSelector, NodeSelector, NodeSelector) -> Triples
selectC rdf (s, p, o) = select rdf s p o

uncurry3 :: (a -> b -> c -> d) -> (a, b, c) -> d
uncurry3 fn (x, y, z) = fn x y z

curry3 :: ((a, b, c) -> d) -> a -> b -> c -> d
curry3 fn x y z = fn (x, y, z)

debug :: String -> Triples -> Bool
debug msg ts =
  unsafePerformIO $
    putStrLn msg >> mapM print ts >> return True

ldiff :: Triples -> Triples -> Triples
ldiff l1 l2 = Set.toList $(Set.fromList l1) `Set.difference` Set.fromList l2

sameSubj :: Triple -> Triple -> Bool
sameSubj t1 t2 = subjectOf t1 == subjectOf t2

samePred :: Triple -> Triple -> Bool
samePred t1 t2 = predicateOf t1 == predicateOf t2

sameObj :: Triple -> Triple -> Bool
sameObj  t1 t2 = objectOf t1 == objectOf t2

-- Convert a list of triples into a sorted list of unique triples.
uordered :: Triples -> Triples
uordered  =  sort . nub

tripleFromGen :: RDF rdf => (rdf -> Triples) -> rdf -> Gen (Maybe Triple)
tripleFromGen _triplesOf rdf =
  if null ts
  then return Nothing
  else oneof $ map (return . Just) ts
   where ts = _triplesOf rdf

queryT :: RDF rdf => rdf -> Triple -> Triples
queryT rdf t = query rdf (Just $ subjectOf t) (Just $ predicateOf t) (Just $ objectOf t)

languages :: [T.Text]
languages = [T.pack "fr", T.pack "en"]

datatypes :: [T.Text]
datatypes = map (mkUri xsd . T.pack) ["string", "int", "token"]

uris :: [T.Text]
uris = map (mkUri ex) [T.pack n `T.append` T.pack (show (i::Int)) | n <- ["foo", "bar", "quz", "zak"], i <- [0..9]]

plainliterals :: [LValue]
plainliterals = [plainLL lit lang | lit <- litvalues, lang <- languages]

typedliterals :: [LValue]
typedliterals = [typedL lit dtype | lit <- litvalues, dtype <- datatypes]

litvalues :: [T.Text]
litvalues = map T.pack ["hello", "world", "peace", "earth", "", "haskell"]

unodes :: [Node]
unodes = map UNode uris

bnodes :: [ Node]
bnodes = map (BNode . \i -> T.pack ":_genid" `T.append` T.pack (show (i::Int))) [1..5]

lnodes :: [Node]
lnodes = [LNode lit | lit <- plainliterals ++ typedliterals]

test_triples :: [Triple]
test_triples = [triple s p o | s <- unodes ++ bnodes, p <- unodes, o <- unodes ++ bnodes ++ lnodes]

maxN :: Int
maxN = min 100 (length test_triples - 1)

instance Arbitrary Triple where
  arbitrary = liftM3 triple arbitraryS arbitraryP arbitraryO
  --coarbitrary = undefined

instance Arbitrary Node where
  arbitrary = oneof $ map return unodes
  --coarbitrary = undefined

arbitraryTNum :: Gen Int
arbitraryTNum = choose (0, maxN - 1)

arbitraryTs :: Gen Triples
arbitraryTs = do
  n <- sized (\_ -> choose (0, maxN))
  sequence [arbitrary | _ <- [1..n]]

arbitraryT :: Gen Triple
arbitraryT = elements test_triples

arbitraryN :: Gen Int
arbitraryN = choose (0, maxN - 1)

arbitraryS, arbitraryP, arbitraryO :: Gen Node
arbitraryS = oneof $ map return $ unodes ++ bnodes
arbitraryP = oneof $ map return unodes
<<<<<<< HEAD
arbitraryO = oneof $ map return $ unodes ++ bnodes ++ lnodes

----------------------------------------------------
--  Unit test cases                               --
----------------------------------------------------

-- Reported by Daniel Bergey:
--   https://github.com/robstewart57/rdf4h/issues/4

p_reverseRdfTest :: RDF rdf => (Triples -> Maybe BaseUrl -> PrefixMappings -> rdf) -> Property
p_reverseRdfTest _mkRdf = monadicIO $ do
    fileContents <- run $ do
      knob <- newKnob (pack [])
      h <- newFileHandle knob "test.rdf" WriteMode
      hWriteRdf NTriplesSerializer h rdfGraph
      hClose h
      C.unpack <$> Data.Knob.getContents knob
    let expected = "<file:///this/is/not/a/palindrome> <file:///this/is/not/a/palindrome> \"literal string\" .\n"
    assert $ expected == fileContents

  where
    rdfGraph = _mkRdf ts (Just $ BaseUrl "file://") (ns_mappings [])

    ts :: [Triple]
    ts = [Triple
           (unode "file:///this/is/not/a/palindrome")
           (unode "file:///this/is/not/a/palindrome")
           (LNode . PlainL . T.pack $ "literal string")]
=======
arbitraryO = oneof $ map return $ unodes ++ bnodes ++ lnodes
>>>>>>> 2e596b3f
<|MERGE_RESOLUTION|>--- conflicted
+++ resolved
@@ -372,7 +372,6 @@
 arbitraryS, arbitraryP, arbitraryO :: Gen Node
 arbitraryS = oneof $ map return $ unodes ++ bnodes
 arbitraryP = oneof $ map return unodes
-<<<<<<< HEAD
 arbitraryO = oneof $ map return $ unodes ++ bnodes ++ lnodes
 
 ----------------------------------------------------
@@ -400,7 +399,4 @@
     ts = [Triple
            (unode "file:///this/is/not/a/palindrome")
            (unode "file:///this/is/not/a/palindrome")
-           (LNode . PlainL . T.pack $ "literal string")]
-=======
-arbitraryO = oneof $ map return $ unodes ++ bnodes ++ lnodes
->>>>>>> 2e596b3f
+           (LNode . PlainL . T.pack $ "literal string")]
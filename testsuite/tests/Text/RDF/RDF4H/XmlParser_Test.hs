--- conflicted
+++ resolved
@@ -70,11 +70,7 @@
 
 loadInputGraph1 :: String -> String -> IO (Either ParseFailure (RDF TList))
 loadInputGraph1 dir fname =
-<<<<<<< HEAD
-  (parseString (XmlParser Nothing (mkDocUrl1 testBaseUri fname)) <$>
-=======
   (parseString (XmlParser Nothing (mkDocUrl1 testBaseUri dir fname)) <$>
->>>>>>> eca4daef
      TIO.readFile (printf "%s/%s.rdf" dir fname :: String))
 
 doGoodConformanceTest   :: IO (Either ParseFailure (RDF TList)) ->
